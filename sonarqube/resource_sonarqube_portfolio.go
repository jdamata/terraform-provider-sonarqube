--- conflicted
+++ resolved
@@ -57,27 +57,11 @@
 				Computed: true,
 			},
 			"visibility": {
-<<<<<<< HEAD
-				Type:     schema.TypeString,
-				Optional: true,
-				Default:  "public",
-				ForceNew: true, // TODO: There currently isn't an API to update this in-place, even though it's possible in the UI
-				ValidateFunc: func(val any, key string) (warns []string, errs []error) {
-					visibility := val.(string)
-					validOptions := []string{"public", "private"}
-					if !slices.Contains(validOptions, visibility) {
-						errs = append(errs, fmt.Errorf("Accepted values are public or private for key %q, got: %s", key, val))
-					}
-
-					return
-				},
-=======
 				Type:         schema.TypeString,
 				Optional:     true,
 				Default:      "public",
 				ForceNew:     true, // TODO: There currently isn't an API to update this in-place, even though it's possible in the UI 
 				ValidateFunc: validation.StringInSlice([]string{"public", "private"}, false),
->>>>>>> d85496bc
 			},
 			"selection_mode": {
 				Type:         schema.TypeString,
