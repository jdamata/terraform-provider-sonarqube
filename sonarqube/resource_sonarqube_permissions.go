--- conflicted
+++ resolved
@@ -9,11 +9,7 @@
 	"strings"
 
 	"github.com/hashicorp/terraform-plugin-sdk/v2/helper/schema"
-<<<<<<< HEAD
 	"github.com/hashicorp/terraform-plugin-sdk/v2/helper/validation"
-	"github.com/satori/uuid"
-=======
->>>>>>> 4d3b44ff
 )
 
 // GetGroupPermissions struct
@@ -107,13 +103,47 @@
 func resourceSonarqubePermissionsImport(d *schema.ResourceData, m interface{}) ([]*schema.ResourceData, error) {
 	parts := strings.Split(d.Id(), ":")
 	if len(parts) > 2 {
-		return nil, fmt.Errorf("resourceSonarqubePermissionsImport: invalid import format, expected 'principal(:scope)' where principal is login_name or group_name and the optional scope is project_key (p_), template_id (t_) or template_name (tn_) with with prefixes. Example: group1:tn_test_template_name")
+		return nil, fmt.Errorf("resourceSonarqubePermissionsImport: invalid import format, expected 'principal(:scope)' where principal is login_name or group_name or special_group_name and the optional scope is project_key (p_), template_id (t_) or template_name (tn_) with with prefixes. Example: group1:tn_test_template_name")
 	}
 
 	principal := parts[0]
 	scope := ""
 	if len(parts) == 2 {
 		scope = parts[1]
+	}
+
+	if scope != "" {
+		// Determine the scope type (project_key, template_id, template_name)
+		var setError error
+		if strings.HasPrefix(scope, "p_") {
+			setError = d.Set("project_key", scope[2:])
+		} else if strings.HasPrefix(scope, "t_") {
+			setError = d.Set("template_id", scope[2:])
+		} else if strings.HasPrefix(scope, "tn_") {
+			setError = d.Set("template_name", scope[3:])
+		}
+		if setError != nil {
+			return nil, fmt.Errorf("resourceSonarqubePermissionsImport: failed to set permissions: %+v", setError)
+		}
+	} else {
+		scope = "global"
+	}
+
+	// Check if the principal is a special group
+	if strings.EqualFold(principal, "project_creator") {
+		if err := d.Set("special_group_name", principal); err != nil {
+			return nil, fmt.Errorf("resourceSonarqubePermissionsImport: failed to set special_group_name: %+v", err)
+		}
+
+		// Generate a deterministic ID
+		d.SetId(fmt.Sprintf("project-creator-%s-permissions", scope))
+
+		// Read the current state
+		if err := resourceSonarqubePermissionsRead(d, m); err != nil {
+			return nil, err
+		}
+
+		return []*schema.ResourceData{d}, nil
 	}
 
 	// Determine if principal is a user or group by checking if it exists as a user
@@ -164,23 +194,6 @@
 		}
 	}
 
-	if scope != "" {
-		// Determine the scope type (project_key, template_id, template_name)
-		var setError error
-		if strings.HasPrefix(scope, "p_") {
-			setError = d.Set("project_key", scope[2:])
-		} else if strings.HasPrefix(scope, "t_") {
-			setError = d.Set("template_id", scope[2:])
-		} else if strings.HasPrefix(scope, "tn_") {
-			setError = d.Set("template_name", scope[3:])
-		}
-		if setError != nil {
-			return nil, fmt.Errorf("resourceSonarqubePermissionsImport: failed to set permissions: %+v", setError)
-		}
-	} else {
-		scope = "global"
-	}
-
 	// Generate a deterministic ID
 	if isUser {
 		d.SetId(fmt.Sprintf("user-%s-%s-permissions", principal, scope))
@@ -245,17 +258,13 @@
 			// direct user permission
 			sonarQubeURL.Path = strings.TrimSuffix(sonarQubeURL.Path, "/") + "/api/permissions/add_user"
 		}
-<<<<<<< HEAD
+
+		d.SetId(fmt.Sprintf("user-%s-%s-permissions", principalName, scopeValue))
 	} else if _, ok := d.GetOk("group_name"); ok {
-=======
-
-		d.SetId(fmt.Sprintf("user-%s-%s-permissions", principalName, scopeValue))
-	} else {
->>>>>>> 4d3b44ff
 		// group permission
 		RawQuery.Add("groupName", d.Get("group_name").(string))
 		if templateID, ok := d.GetOk("template_id"); ok {
-			// template group permission
+			// template user permission
 			sonarQubeURL.Path = strings.TrimSuffix(sonarQubeURL.Path, "/") + "/api/permissions/add_group_to_template"
 			RawQuery.Add("templateId", templateID.(string))
 			// name provide instead of id
@@ -266,23 +275,22 @@
 			// direct user permission
 			sonarQubeURL.Path = strings.TrimSuffix(sonarQubeURL.Path, "/") + "/api/permissions/add_group"
 		}
-<<<<<<< HEAD
+
+		d.SetId(fmt.Sprintf("group-%s-%s-permissions", principalName, scopeValue))
 	} else {
 		// special group permission set to project creator
 		sonarQubeURL.Path = strings.TrimSuffix(sonarQubeURL.Path, "/") + "/api/permissions/add_project_creator_to_template"
 		if templateID, ok := d.GetOk("template_id"); ok {
 			// template project creator permission
 			RawQuery.Add("templateId", templateID.(string))
+		} else if templateName, ok := d.GetOk("template_name"); ok {
 			// name provide instead of id
-		} else if templateName, ok := d.GetOk("template_name"); ok {
 			RawQuery.Add("templateName", templateName.(string))
 		} else {
 			return fmt.Errorf("resourceSonarqubePermissionsCreate: 'templateId' or 'templateName' must be set when 'special_group_name' is set to 'project_creator'")
 		}
-=======
-
-		d.SetId(fmt.Sprintf("group-%s-%s-permissions", principalName, scopeValue))
->>>>>>> 4d3b44ff
+
+		d.SetId(fmt.Sprintf("project-creator-%s-permissions", scopeValue))
 	}
 
 	// loop through all permissions that should be applied
@@ -324,15 +332,9 @@
 	}
 
 	// we use different API endpoints and request params
-<<<<<<< HEAD
 	// based on the target principal type (group or user or
 	// special group) and if its a direct or template permission
-	if _, ok := d.GetOk("login_name"); ok {
-=======
-	// based on the target principal type (group or user)
-	// and if its a direct or template permission
 	if loginName, ok := d.GetOk("login_name"); ok {
->>>>>>> 4d3b44ff
 		// permission target is USER
 		if templateID, ok := d.GetOk("template_id"); ok {
 			// template user permission
@@ -683,6 +685,7 @@
 			// template project creator permission
 			RawQuery.Add("templateId", templateID.(string))
 		} else if templateName, ok := d.GetOk("template_name"); ok {
+			// name provide instead of id
 			RawQuery.Add("templateName", templateName.(string))
 		} else {
 			return fmt.Errorf("resourceSonarqubePermissionsDelete: 'templateId' or 'templateName' must be set when 'special_group_name' is set to 'project_creator'")
@@ -744,7 +747,32 @@
 	return flatPermissions
 }
 
-<<<<<<< HEAD
+func calculatePermissionChanges(current, target []string) (toAdd, toRemove []string) {
+	currentMap := make(map[string]bool)
+	for _, perm := range current {
+		currentMap[strings.ToLower(perm)] = true
+	}
+
+	targetMap := make(map[string]bool)
+	for _, perm := range target {
+		targetMap[strings.ToLower(perm)] = true
+	}
+
+	for _, perm := range target {
+		if !currentMap[strings.ToLower(perm)] {
+			toAdd = append(toAdd, perm)
+		}
+	}
+
+	for _, perm := range current {
+		if !targetMap[strings.ToLower(perm)] {
+			toRemove = append(toRemove, perm)
+		}
+	}
+
+	return toAdd, toRemove
+}
+
 func flattenProjectCreatorPermissions(input *[]PermissionTemplatePermission) []interface{} {
 	flatPermissions := make([]interface{}, 0)
 	if input == nil {
@@ -758,30 +786,4 @@
 	}
 
 	return flatPermissions
-=======
-func calculatePermissionChanges(current, target []string) (toAdd, toRemove []string) {
-	currentMap := make(map[string]bool)
-	for _, perm := range current {
-		currentMap[strings.ToLower(perm)] = true
-	}
-
-	targetMap := make(map[string]bool)
-	for _, perm := range target {
-		targetMap[strings.ToLower(perm)] = true
-	}
-
-	for _, perm := range target {
-		if !currentMap[strings.ToLower(perm)] {
-			toAdd = append(toAdd, perm)
-		}
-	}
-
-	for _, perm := range current {
-		if !targetMap[strings.ToLower(perm)] {
-			toRemove = append(toRemove, perm)
-		}
-	}
-
-	return toAdd, toRemove
->>>>>>> 4d3b44ff
 }