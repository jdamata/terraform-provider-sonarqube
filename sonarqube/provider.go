package sonarqube

import (
	"context"
	"crypto/tls"
	"fmt"
	"io/ioutil"
	"net/http"
	"net/url"
	"strings"

	"github.com/hashicorp/go-cleanhttp"
	"github.com/hashicorp/go-retryablehttp"
	"github.com/hashicorp/go-version"
	"github.com/hashicorp/terraform-plugin-log/tflog"
	"github.com/hashicorp/terraform-plugin-sdk/v2/helper/schema"
	"github.com/tidwall/gjson"
)

var sonarqubeProvider *schema.Provider

// Provider for sonarqube
func Provider() *schema.Provider {
	sonarqubeProvider = &schema.Provider{
		// Provider configuration
		Schema: map[string]*schema.Schema{
			"user": {
				Type:         schema.TypeString,
				DefaultFunc:  schema.MultiEnvDefaultFunc([]string{"SONAR_USER", "SONARQUBE_USER"}, nil),
				Optional:     true,
				RequiredWith: []string{"pass"},
			},
			"pass": {
				Type:         schema.TypeString,
				DefaultFunc:  schema.MultiEnvDefaultFunc([]string{"SONAR_PASS", "SONARQUBE_PASS"}, nil),
				Optional:     true,
				Sensitive:    true,
				RequiredWith: []string{"user"},
			},
			"token": {
				Type:         schema.TypeString,
				DefaultFunc:  schema.MultiEnvDefaultFunc([]string{"SONAR_TOKEN", "SONARQUBE_TOKEN"}, nil),
				Optional:     true,
				Sensitive:    true,
				ExactlyOneOf: []string{"pass"},
			},
			"host": {
				Type:        schema.TypeString,
				DefaultFunc: schema.MultiEnvDefaultFunc([]string{"SONAR_HOST", "SONARQUBE_HOST"}, nil),
				Required:    true,
			},
			"http_proxy": {
				Type:     schema.TypeString,
				Optional: true,
			},
			"installed_version": {
				Type:        schema.TypeString,
				DefaultFunc: schema.MultiEnvDefaultFunc([]string{"INSTALLED_VERSION"}, ""),
				Optional:    true,
			},
			"installed_edition": {
				Type:        schema.TypeString,
				DefaultFunc: schema.MultiEnvDefaultFunc([]string{"INSTALLED_EDITION"}, ""),
				Optional:    true,
			},
			"tls_insecure_skip_verify": {
				Optional:    true,
				Type:        schema.TypeBool,
				Description: "Allows ignoring insecure certificates when set to true. Defaults to false. Disabling TLS verification is dangerous and should only be done for local testing.",
				Default:     false,
			},
			"anonymize_user_on_delete": {
				Optional:    true,
				Type:        schema.TypeBool,
				Description: "Allows anonymizing users on destroy. Requires Sonarqube version >= 9.7.",
				Default:     false,
			},
		},
		// Add the resources supported by this provider to this map.
		ResourcesMap: map[string]*schema.Resource{
			"sonarqube_alm_azure":                            resourceSonarqubeAlmAzure(),
			"sonarqube_azure_binding":                        resourceSonarqubeAzureBinding(),
			"sonarqube_group":                                resourceSonarqubeGroup(),
			"sonarqube_group_member":                         resourceSonarqubeGroupMember(),
			"sonarqube_permission_template":                  resourceSonarqubePermissionTemplate(),
			"sonarqube_permissions":                          resourceSonarqubePermissions(),
			"sonarqube_plugin":                               resourceSonarqubePlugin(),
			"sonarqube_project":                              resourceSonarqubeProject(),
			"sonarqube_project_main_branch":                  resourceSonarqubeProjectMainBranch(),
			"sonarqube_portfolio":                            resourceSonarqubePortfolio(),
			"sonarqube_qualityprofile":                       resourceSonarqubeQualityProfile(),
			"sonarqube_qualityprofile_project_association":   resourceSonarqubeQualityProfileProjectAssociation(),
			"sonarqube_qualityprofile_usergroup_association": resourceSonarqubeQualityProfileUsergroupAssociation(),
			"sonarqube_qualitygate":                          resourceSonarqubeQualityGate(),
			"sonarqube_qualitygate_project_association":      resourceSonarqubeQualityGateProjectAssociation(),
			"sonarqube_qualitygate_usergroup_association":    resourceSonarqubeQualityGateUsergroupAssociation(),
			"sonarqube_user":                                 resourceSonarqubeUser(),
			"sonarqube_user_external_identity":               resourceSonarqubeUserExternalIdentity(),
			"sonarqube_user_token":                           resourceSonarqubeUserToken(),
			"sonarqube_webhook":                              resourceSonarqubeWebhook(),
			"sonarqube_rule":                                 resourceSonarqubeRule(),
			"sonarqube_setting":                              resourceSonarqubeSettings(),
			"sonarqube_qualityprofile_activate_rule":         resourceSonarqubeQualityProfileRule(),
			"sonarqube_alm_github":                           resourceSonarqubeAlmGithub(),
			"sonarqube_github_binding":                       resourceSonarqubeGithubBinding(),
			"sonarqube_alm_gitlab":                           resourceSonarqubeAlmGitlab(),
			"sonarqube_gitlab_binding":                       resourceSonarqubeGitlabBinding(),
			"sonarqube_new_code_periods":                     resourceSonarqubeNewCodePeriodsBinding(),
		},
		DataSourcesMap: map[string]*schema.Resource{
<<<<<<< HEAD
			"sonarqube_user":           dataSourceSonarqubeUser(),
			"sonarqube_group":          dataSourceSonarqubeGroup(),
			"sonarqube_group_members":  dataSourceSonarqubeGroupMembers(),
			"sonarqube_project":        dataSourceSonarqubeProject(),
			"sonarqube_portfolio":      dataSourceSonarqubePortfolio(),
			"sonarqube_qualityprofile": dataSourceSonarqubeQualityProfile(),
			"sonarqube_qualitygate":    dataSourceSonarqubeQualityGate(),
			"sonarqube_rule":           dataSourceSonarqubeRule(),
=======
			"sonarqube_user":            dataSourceSonarqubeUser(),
			"sonarqube_users":          dataSourceSonarqubeUsers(),
			"sonarqube_group":           dataSourceSonarqubeGroup(),
			"sonarqube_groups":          dataSourceSonarqubeGroups(),
			"sonarqube_project":         dataSourceSonarqubeProject(),
			"sonarqube_portfolio":       dataSourceSonarqubePortfolio(),
			"sonarqube_qualityprofile":  dataSourceSonarqubeQualityProfile(),
			"sonarqube_qualityprofiles": dataSourceSonarqubeQualityProfiles(),
			"sonarqube_qualitygate":     dataSourceSonarqubeQualityGate(),
			"sonarqube_qualitygates":   dataSourceSonarqubeQualityGates(),
			"sonarqube_rule":            dataSourceSonarqubeRule(),
			"sonarqube_languages":       dataSourceSonarqubeLanguages(),
>>>>>>> 06e4f845
		},
		ConfigureFunc: configureProvider,
	}
	return sonarqubeProvider
}

// ProviderConfiguration contains the sonarqube providers configuration
type ProviderConfiguration struct {
	httpClient              *retryablehttp.Client
	sonarQubeURL            url.URL
	sonarQubeVersion        *version.Version
	sonarQubeEdition        string
	sonarQubeAnonymizeUsers bool
}

func configureProvider(d *schema.ResourceData) (interface{}, error) {
	transport := cleanhttp.DefaultPooledTransport()
	if proxy, ok := d.GetOk("http_proxy"); ok {
		proxyUrl, err := url.Parse(proxy.(string))
		if err != nil {
			return nil, fmt.Errorf("failed to parse http_proxy: %+v", err)
		}
		transport.Proxy = http.ProxyURL(proxyUrl)
	}
	transport.TLSClientConfig = &tls.Config{
		InsecureSkipVerify: d.Get("tls_insecure_skip_verify").(bool), // #nosec G402
	}

	client := retryablehttp.NewClient()
	client.HTTPClient.Transport = transport

	host, err := url.Parse(d.Get("host").(string))
	if err != nil {
		return nil, fmt.Errorf("failed to parse sonarqube host: %+v", err)
	}

	sonarQubeURL := url.URL{
		Scheme:     host.Scheme,
		Host:       host.Host,
		Path:       host.Path,
		ForceQuery: true,
	}

	if token, ok := d.GetOk("token"); ok {
		sonarQubeURL.User = url.UserPassword(token.(string), "")
	} else {
		sonarQubeURL.User = url.UserPassword(d.Get("user").(string), d.Get("pass").(string))
	}

	// If either of installed_version or installed_edition is not set, we need to fetch them from the API
	installedVersion := d.Get("installed_version").(string)
	installedEdition := d.Get("installed_edition").(string)
	if installedVersion == "" || installedEdition == "" {
		installedVersionAPI, installedEditionAPI, err := sonarqubeSystemInfo(client, sonarQubeURL)
		if err != nil {
			return nil, err
		}

		if installedVersion == "" {
			installedVersion = installedVersionAPI
		}
		if installedEdition == "" {
			installedEdition = installedEditionAPI
		}
	}

	parsedInstalledVersion, err := version.NewVersion(installedVersion)
	if err != nil {
		return nil, fmt.Errorf("failed to convert sonarqube version to a version: %+v", err)
	}

	minimumVersion, _ := version.NewVersion("9.9")
	if parsedInstalledVersion.LessThan(minimumVersion) {
		return nil, fmt.Errorf("unsupported version of sonarqube. Minimum supported version is %+v. Running version is %+v", minimumVersion, installedVersion)
	}

	// Anonymizing users is supported since version 9.7. For older releases we reset it to false:
	minimumVersionForAnonymize, _ := version.NewVersion("9.7")
	anonymizeUsers := d.Get("anonymize_user_on_delete").(bool) && parsedInstalledVersion.GreaterThanOrEqual(minimumVersionForAnonymize)

	return &ProviderConfiguration{
		httpClient:              client,
		sonarQubeURL:            sonarQubeURL,
		sonarQubeVersion:        parsedInstalledVersion,
		sonarQubeEdition:        installedEdition,
		sonarQubeAnonymizeUsers: anonymizeUsers,
	}, nil
}

func sonarqubeSystemInfo(client *retryablehttp.Client, sonarqube url.URL) (string, string, error) {
	// Make request to sonarqube version endpoint
	sonarqube.Path = strings.TrimSuffix(sonarqube.Path, "/") + "/api/system/info"
	resp, err := httpRequestHelper(
		client,
		"GET",
		sonarqube.String(),
		http.StatusOK,
		"sonarqubeHealth",
	)
	if err != nil {
		return "", "", fmt.Errorf("cannot get sonarqube version/edition. Please configure installed_version and installed_edition: %+v", err)
	}
	defer func() {
		if err := resp.Body.Close(); err != nil {
			tflog.Error(context.TODO(), fmt.Sprintf("error while closing system info: %s", err))
		}
	}()

	// Read in the response
	responseData, err := ioutil.ReadAll(resp.Body)
	if err != nil {
		return "", "", fmt.Errorf("failed to parse response body on GET sonarqube system/info api: %+v", err)
	}

	sonarqubeVersion := gjson.GetBytes(responseData, "System.Version").String()
	sonarqubeEdition := gjson.GetBytes(responseData, "System.Edition").String()
	return sonarqubeVersion, sonarqubeEdition, nil
}<|MERGE_RESOLUTION|>--- conflicted
+++ resolved
@@ -108,20 +108,11 @@
 			"sonarqube_new_code_periods":                     resourceSonarqubeNewCodePeriodsBinding(),
 		},
 		DataSourcesMap: map[string]*schema.Resource{
-<<<<<<< HEAD
-			"sonarqube_user":           dataSourceSonarqubeUser(),
-			"sonarqube_group":          dataSourceSonarqubeGroup(),
-			"sonarqube_group_members":  dataSourceSonarqubeGroupMembers(),
-			"sonarqube_project":        dataSourceSonarqubeProject(),
-			"sonarqube_portfolio":      dataSourceSonarqubePortfolio(),
-			"sonarqube_qualityprofile": dataSourceSonarqubeQualityProfile(),
-			"sonarqube_qualitygate":    dataSourceSonarqubeQualityGate(),
-			"sonarqube_rule":           dataSourceSonarqubeRule(),
-=======
 			"sonarqube_user":            dataSourceSonarqubeUser(),
 			"sonarqube_users":          dataSourceSonarqubeUsers(),
 			"sonarqube_group":           dataSourceSonarqubeGroup(),
 			"sonarqube_groups":          dataSourceSonarqubeGroups(),
+			"sonarqube_group_members":  dataSourceSonarqubeGroupMembers(),
 			"sonarqube_project":         dataSourceSonarqubeProject(),
 			"sonarqube_portfolio":       dataSourceSonarqubePortfolio(),
 			"sonarqube_qualityprofile":  dataSourceSonarqubeQualityProfile(),
@@ -130,7 +121,6 @@
 			"sonarqube_qualitygates":   dataSourceSonarqubeQualityGates(),
 			"sonarqube_rule":            dataSourceSonarqubeRule(),
 			"sonarqube_languages":       dataSourceSonarqubeLanguages(),
->>>>>>> 06e4f845
 		},
 		ConfigureFunc: configureProvider,
 	}
