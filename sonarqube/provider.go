package sonarqube

import (
	"context"
	"crypto/tls"
	"fmt"
	"io/ioutil"
	"net/http"
	"net/url"
	"strings"

	"github.com/hashicorp/go-cleanhttp"
	"github.com/hashicorp/go-retryablehttp"
	"github.com/hashicorp/go-version"
	"github.com/hashicorp/terraform-plugin-log/tflog"
	"github.com/hashicorp/terraform-plugin-sdk/v2/helper/schema"
	"github.com/tidwall/gjson"
)

var sonarqubeProvider *schema.Provider

// Provider for sonarqube
func Provider() *schema.Provider {
	sonarqubeProvider = &schema.Provider{
		// Provider configuration
		Schema: map[string]*schema.Schema{
			"user": {
				Type:         schema.TypeString,
				DefaultFunc:  schema.MultiEnvDefaultFunc([]string{"SONAR_USER", "SONARQUBE_USER"}, nil),
				Optional:     true,
				RequiredWith: []string{"pass"},
			},
			"pass": {
				Type:         schema.TypeString,
				DefaultFunc:  schema.MultiEnvDefaultFunc([]string{"SONAR_PASS", "SONARQUBE_PASS"}, nil),
				Optional:     true,
				Sensitive:    true,
				RequiredWith: []string{"user"},
			},
			"token": {
				Type:         schema.TypeString,
				DefaultFunc:  schema.MultiEnvDefaultFunc([]string{"SONAR_TOKEN", "SONARQUBE_TOKEN"}, nil),
				Optional:     true,
				Sensitive:    true,
				ExactlyOneOf: []string{"pass"},
			},
			"host": {
				Type:        schema.TypeString,
				DefaultFunc: schema.MultiEnvDefaultFunc([]string{"SONAR_HOST", "SONARQUBE_HOST"}, nil),
				Required:    true,
			},
			"http_proxy": {
				Type:     schema.TypeString,
				Optional: true,
			},
			"installed_version": {
				Type:        schema.TypeString,
				DefaultFunc: schema.MultiEnvDefaultFunc([]string{"INSTALLED_VERSION"}, ""),
				Optional:    true,
			},
			"installed_edition": {
				Type:        schema.TypeString,
				DefaultFunc: schema.MultiEnvDefaultFunc([]string{"INSTALLED_EDITION"}, ""),
				Optional:    true,
			},
			"tls_insecure_skip_verify": {
				Optional:    true,
				Type:        schema.TypeBool,
				Description: "Allows ignoring insecure certificates when set to true. Defaults to false. Disabling TLS verification is dangerous and should only be done for local testing.",
				Default:     false,
			},
			"anonymize_user_on_delete": {
				Optional:    true,
				Type:        schema.TypeBool,
				Description: "Allows anonymizing users on destroy. Requires Sonarqube version >= 9.7.",
				Default:     false,
			},
		},
		// Add the resources supported by this provider to this map.
		ResourcesMap: map[string]*schema.Resource{
			"sonarqube_alm_azure":                            resourceSonarqubeAlmAzure(),
			"sonarqube_azure_binding":                        resourceSonarqubeAzureBinding(),
			"sonarqube_group":                                resourceSonarqubeGroup(),
			"sonarqube_group_member":                         resourceSonarqubeGroupMember(),
			"sonarqube_permission_template":                  resourceSonarqubePermissionTemplate(),
			"sonarqube_permissions":                          resourceSonarqubePermissions(),
			"sonarqube_plugin":                               resourceSonarqubePlugin(),
			"sonarqube_project":                              resourceSonarqubeProject(),
			"sonarqube_project_main_branch":                  resourceSonarqubeProjectMainBranch(),
			"sonarqube_portfolio":                            resourceSonarqubePortfolio(),
			"sonarqube_qualityprofile":                       resourceSonarqubeQualityProfile(),
			"sonarqube_qualityprofile_project_association":   resourceSonarqubeQualityProfileProjectAssociation(),
			"sonarqube_qualityprofile_usergroup_association": resourceSonarqubeQualityProfileUsergroupAssociation(),
			"sonarqube_qualitygate":                          resourceSonarqubeQualityGate(),
			"sonarqube_qualitygate_project_association":      resourceSonarqubeQualityGateProjectAssociation(),
			"sonarqube_qualitygate_usergroup_association":    resourceSonarqubeQualityGateUsergroupAssociation(),
			"sonarqube_user":                                 resourceSonarqubeUser(),
			"sonarqube_user_external_identity":               resourceSonarqubeUserExternalIdentity(),
			"sonarqube_user_token":                           resourceSonarqubeUserToken(),
			"sonarqube_webhook":                              resourceSonarqubeWebhook(),
			"sonarqube_rule":                                 resourceSonarqubeRule(),
			"sonarqube_setting":                              resourceSonarqubeSettings(),
			"sonarqube_qualityprofile_activate_rule":         resourceSonarqubeQualityProfileRule(),
			"sonarqube_alm_github":                           resourceSonarqubeAlmGithub(),
			"sonarqube_github_binding":                       resourceSonarqubeGithubBinding(),
			"sonarqube_alm_gitlab":                           resourceSonarqubeAlmGitlab(),
			"sonarqube_gitlab_binding":                       resourceSonarqubeGitlabBinding(),
			"sonarqube_new_code_periods":                     resourceSonarqubeNewCodePeriodsBinding(),
		},
		DataSourcesMap: map[string]*schema.Resource{
<<<<<<< HEAD
			"sonarqube_user":            dataSourceSonarqubeUser(),
			"sonarqube_users":           dataSourceSonarqubeUsers(),
			"sonarqube_user_tokens":     dataSourceSonarqubeUserTokens(),
			"sonarqube_group":           dataSourceSonarqubeGroup(),
			"sonarqube_groups":          dataSourceSonarqubeGroups(),
			"sonarqube_group_members":   dataSourceSonarqubeGroupMembers(),
			"sonarqube_project":         dataSourceSonarqubeProject(),
			"sonarqube_portfolio":       dataSourceSonarqubePortfolio(),
			"sonarqube_qualityprofile":  dataSourceSonarqubeQualityProfile(),
			"sonarqube_qualityprofiles": dataSourceSonarqubeQualityProfiles(),
			"sonarqube_qualitygate":     dataSourceSonarqubeQualityGate(),
			"sonarqube_qualitygates":    dataSourceSonarqubeQualityGates(),
			"sonarqube_rule":            dataSourceSonarqubeRule(),
			"sonarqube_languages":       dataSourceSonarqubeLanguages(),
=======
			"sonarqube_user":                 dataSourceSonarqubeUser(),
			"sonarqube_users":                dataSourceSonarqubeUsers(),
			"sonarqube_group":                dataSourceSonarqubeGroup(),
			"sonarqube_groups":               dataSourceSonarqubeGroups(),
			"sonarqube_group_members":        dataSourceSonarqubeGroupMembers(),
			"sonarqube_project":              dataSourceSonarqubeProject(),
			"sonarqube_portfolio":            dataSourceSonarqubePortfolio(),
			"sonarqube_qualityprofile":       dataSourceSonarqubeQualityProfile(),
			"sonarqube_qualityprofiles":      dataSourceSonarqubeQualityProfiles(),
			"sonarqube_qualitygate":          dataSourceSonarqubeQualityGate(),
			"sonarqube_qualitygates":         dataSourceSonarqubeQualityGates(),
			"sonarqube_rule":                 dataSourceSonarqubeRule(),
			"sonarqube_languages":            dataSourceSonarqubeLanguages(),
			"sonarqube_permission_templates": dataSourceSonarqubePermissionTemplates(),
>>>>>>> fd4161f6
		},
		ConfigureFunc: configureProvider,
	}
	return sonarqubeProvider
}

// ProviderConfiguration contains the sonarqube providers configuration
type ProviderConfiguration struct {
	httpClient              *retryablehttp.Client
	sonarQubeURL            url.URL
	sonarQubeVersion        *version.Version
	sonarQubeEdition        string
	sonarQubeAnonymizeUsers bool
}

func configureProvider(d *schema.ResourceData) (interface{}, error) {
	transport := cleanhttp.DefaultPooledTransport()
	if proxy, ok := d.GetOk("http_proxy"); ok {
		proxyUrl, err := url.Parse(proxy.(string))
		if err != nil {
			return nil, fmt.Errorf("failed to parse http_proxy: %+v", err)
		}
		transport.Proxy = http.ProxyURL(proxyUrl)
	}
	transport.TLSClientConfig = &tls.Config{
		InsecureSkipVerify: d.Get("tls_insecure_skip_verify").(bool), // #nosec G402
	}

	client := retryablehttp.NewClient()
	client.HTTPClient.Transport = transport

	host, err := url.Parse(d.Get("host").(string))
	if err != nil {
		return nil, fmt.Errorf("failed to parse sonarqube host: %+v", err)
	}

	sonarQubeURL := url.URL{
		Scheme:     host.Scheme,
		Host:       host.Host,
		Path:       host.Path,
		ForceQuery: true,
	}

	if token, ok := d.GetOk("token"); ok {
		sonarQubeURL.User = url.UserPassword(token.(string), "")
	} else {
		sonarQubeURL.User = url.UserPassword(d.Get("user").(string), d.Get("pass").(string))
	}

	// If either of installed_version or installed_edition is not set, we need to fetch them from the API
	installedVersion := d.Get("installed_version").(string)
	installedEdition := d.Get("installed_edition").(string)
	if installedVersion == "" || installedEdition == "" {
		installedVersionAPI, installedEditionAPI, err := sonarqubeSystemInfo(client, sonarQubeURL)
		if err != nil {
			return nil, err
		}

		if installedVersion == "" {
			installedVersion = installedVersionAPI
		}
		if installedEdition == "" {
			installedEdition = installedEditionAPI
		}
	}

	parsedInstalledVersion, err := version.NewVersion(installedVersion)
	if err != nil {
		return nil, fmt.Errorf("failed to convert sonarqube version to a version: %+v", err)
	}

	minimumVersion, _ := version.NewVersion("9.9")
	if parsedInstalledVersion.LessThan(minimumVersion) {
		return nil, fmt.Errorf("unsupported version of sonarqube. Minimum supported version is %+v. Running version is %+v", minimumVersion, installedVersion)
	}

	// Anonymizing users is supported since version 9.7. For older releases we reset it to false:
	minimumVersionForAnonymize, _ := version.NewVersion("9.7")
	anonymizeUsers := d.Get("anonymize_user_on_delete").(bool) && parsedInstalledVersion.GreaterThanOrEqual(minimumVersionForAnonymize)

	return &ProviderConfiguration{
		httpClient:              client,
		sonarQubeURL:            sonarQubeURL,
		sonarQubeVersion:        parsedInstalledVersion,
		sonarQubeEdition:        installedEdition,
		sonarQubeAnonymizeUsers: anonymizeUsers,
	}, nil
}

func sonarqubeSystemInfo(client *retryablehttp.Client, sonarqube url.URL) (string, string, error) {
	// Make request to sonarqube version endpoint
	sonarqube.Path = strings.TrimSuffix(sonarqube.Path, "/") + "/api/system/info"
	resp, err := httpRequestHelper(
		client,
		"GET",
		sonarqube.String(),
		http.StatusOK,
		"sonarqubeHealth",
	)
	if err != nil {
		return "", "", fmt.Errorf("cannot get sonarqube version/edition. Please configure installed_version and installed_edition: %+v", err)
	}
	defer func() {
		if err := resp.Body.Close(); err != nil {
			tflog.Error(context.TODO(), fmt.Sprintf("error while closing system info: %s", err))
		}
	}()

	// Read in the response
	responseData, err := ioutil.ReadAll(resp.Body)
	if err != nil {
		return "", "", fmt.Errorf("failed to parse response body on GET sonarqube system/info api: %+v", err)
	}

	sonarqubeVersion := gjson.GetBytes(responseData, "System.Version").String()
	sonarqubeEdition := gjson.GetBytes(responseData, "System.Edition").String()
	return sonarqubeVersion, sonarqubeEdition, nil
}<|MERGE_RESOLUTION|>--- conflicted
+++ resolved
@@ -108,7 +108,6 @@
 			"sonarqube_new_code_periods":                     resourceSonarqubeNewCodePeriodsBinding(),
 		},
 		DataSourcesMap: map[string]*schema.Resource{
-<<<<<<< HEAD
 			"sonarqube_user":            dataSourceSonarqubeUser(),
 			"sonarqube_users":           dataSourceSonarqubeUsers(),
 			"sonarqube_user_tokens":     dataSourceSonarqubeUserTokens(),
@@ -123,22 +122,7 @@
 			"sonarqube_qualitygates":    dataSourceSonarqubeQualityGates(),
 			"sonarqube_rule":            dataSourceSonarqubeRule(),
 			"sonarqube_languages":       dataSourceSonarqubeLanguages(),
-=======
-			"sonarqube_user":                 dataSourceSonarqubeUser(),
-			"sonarqube_users":                dataSourceSonarqubeUsers(),
-			"sonarqube_group":                dataSourceSonarqubeGroup(),
-			"sonarqube_groups":               dataSourceSonarqubeGroups(),
-			"sonarqube_group_members":        dataSourceSonarqubeGroupMembers(),
-			"sonarqube_project":              dataSourceSonarqubeProject(),
-			"sonarqube_portfolio":            dataSourceSonarqubePortfolio(),
-			"sonarqube_qualityprofile":       dataSourceSonarqubeQualityProfile(),
-			"sonarqube_qualityprofiles":      dataSourceSonarqubeQualityProfiles(),
-			"sonarqube_qualitygate":          dataSourceSonarqubeQualityGate(),
-			"sonarqube_qualitygates":         dataSourceSonarqubeQualityGates(),
-			"sonarqube_rule":                 dataSourceSonarqubeRule(),
-			"sonarqube_languages":            dataSourceSonarqubeLanguages(),
 			"sonarqube_permission_templates": dataSourceSonarqubePermissionTemplates(),
->>>>>>> fd4161f6
 		},
 		ConfigureFunc: configureProvider,
 	}
