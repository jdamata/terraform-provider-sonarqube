package sonarqube

import (
	"context"
	"crypto/tls"
	"fmt"
	"io/ioutil"
	"net/http"
	"net/url"
	"strings"

	"github.com/hashicorp/go-cleanhttp"
	"github.com/hashicorp/go-retryablehttp"
	"github.com/hashicorp/go-version"
	"github.com/hashicorp/terraform-plugin-log/tflog"
	"github.com/hashicorp/terraform-plugin-sdk/v2/helper/schema"
	"github.com/tidwall/gjson"
)

var sonarqubeProvider *schema.Provider

// Provider for sonarqube
func Provider() *schema.Provider {
	sonarqubeProvider = &schema.Provider{
		// Provider configuration
		Schema: map[string]*schema.Schema{
			"user": {
				Type:         schema.TypeString,
				DefaultFunc:  schema.MultiEnvDefaultFunc([]string{"SONAR_USER", "SONARQUBE_USER"}, nil),
				Optional:     true,
				RequiredWith: []string{"pass"},
			},
			"pass": {
				Type:         schema.TypeString,
				DefaultFunc:  schema.MultiEnvDefaultFunc([]string{"SONAR_PASS", "SONARQUBE_PASS"}, nil),
				Optional:     true,
				Sensitive:    true,
				RequiredWith: []string{"user"},
			},
			"token": {
				Type:         schema.TypeString,
				DefaultFunc:  schema.MultiEnvDefaultFunc([]string{"SONAR_TOKEN", "SONARQUBE_TOKEN"}, nil),
				Optional:     true,
				Sensitive:    true,
				ExactlyOneOf: []string{"pass"},
			},
			"host": {
				Type:        schema.TypeString,
				DefaultFunc: schema.MultiEnvDefaultFunc([]string{"SONAR_HOST", "SONARQUBE_HOST"}, nil),
				Required:    true,
			},
			"http_proxy": {
				Type:     schema.TypeString,
				Optional: true,
			},
			"installed_version": {
				Type:        schema.TypeString,
				DefaultFunc: schema.MultiEnvDefaultFunc([]string{"INSTALLED_VERSION"}, ""),
				Optional:    true,
			},
			"installed_edition": {
				Type:        schema.TypeString,
				DefaultFunc: schema.MultiEnvDefaultFunc([]string{"INSTALLED_EDITION"}, ""),
				Optional:    true,
			},
			"tls_insecure_skip_verify": {
				Optional:    true,
				Type:        schema.TypeBool,
				Description: "Allows ignoring insecure certificates when set to true. Defaults to false. Disabling TLS verification is dangerous and should only be done for local testing.",
				Default:     false,
			},
			"anonymize_user_on_delete": {
				Optional:    true,
				Type:        schema.TypeBool,
				Description: "Allows anonymizing users on destroy. Requires Sonarqube version >= 9.7.",
				Default:     false,
			},
		},
		// Add the resources supported by this provider to this map.
		ResourcesMap: map[string]*schema.Resource{
			"sonarqube_alm_azure":                            resourceSonarqubeAlmAzure(),
			"sonarqube_azure_binding":                        resourceSonarqubeAzureBinding(),
			"sonarqube_group":                                resourceSonarqubeGroup(),
			"sonarqube_group_member":                         resourceSonarqubeGroupMember(),
			"sonarqube_permission_template":                  resourceSonarqubePermissionTemplate(),
			"sonarqube_permissions":                          resourceSonarqubePermissions(),
			"sonarqube_plugin":                               resourceSonarqubePlugin(),
			"sonarqube_project":                              resourceSonarqubeProject(),
			"sonarqube_project_main_branch":                  resourceSonarqubeProjectMainBranch(),
			"sonarqube_portfolio":                            resourceSonarqubePortfolio(),
			"sonarqube_qualityprofile":                       resourceSonarqubeQualityProfile(),
			"sonarqube_qualityprofile_project_association":   resourceSonarqubeQualityProfileProjectAssociation(),
			"sonarqube_qualityprofile_usergroup_association": resourceSonarqubeQualityProfileUsergroupAssociation(),
			"sonarqube_qualitygate":                          resourceSonarqubeQualityGate(),
			"sonarqube_qualitygate_project_association":      resourceSonarqubeQualityGateProjectAssociation(),
			"sonarqube_qualitygate_usergroup_association":    resourceSonarqubeQualityGateUsergroupAssociation(),
			"sonarqube_user":                                 resourceSonarqubeUser(),
			"sonarqube_user_external_identity":               resourceSonarqubeUserExternalIdentity(),
			"sonarqube_user_token":                           resourceSonarqubeUserToken(),
			"sonarqube_webhook":                              resourceSonarqubeWebhook(),
			"sonarqube_rule":                                 resourceSonarqubeRule(),
			"sonarqube_setting":                              resourceSonarqubeSettings(),
			"sonarqube_qualityprofile_activate_rule":         resourceSonarqubeQualityProfileRule(),
			"sonarqube_alm_github":                           resourceSonarqubeAlmGithub(),
			"sonarqube_github_binding":                       resourceSonarqubeGithubBinding(),
			"sonarqube_alm_gitlab":                           resourceSonarqubeAlmGitlab(),
			"sonarqube_gitlab_binding":                       resourceSonarqubeGitlabBinding(),
			"sonarqube_new_code_periods":                     resourceSonarqubeNewCodePeriodsBinding(),
		},
		DataSourcesMap: map[string]*schema.Resource{
<<<<<<< HEAD
			"sonarqube_user":           dataSourceSonarqubeUser(),
			"sonarqube_group":          dataSourceSonarqubeGroup(),
			"sonarqube_project":        dataSourceSonarqubeProject(),
			"sonarqube_portfolio":      dataSourceSonarqubePortfolio(),
			"sonarqube_qualityprofile": dataSourceSonarqubeQualityProfile(),
			"sonarqube_qualitygate":    dataSourceSonarqubeQualityGate(),
			"sonarqube_qualitygates":   dataSourceSonarqubeQualityGates(),
			"sonarqube_rule":           dataSourceSonarqubeRule(),
=======
			"sonarqube_user":            dataSourceSonarqubeUser(),
			"sonarqube_users":          dataSourceSonarqubeUsers(),
			"sonarqube_group":           dataSourceSonarqubeGroup(),
			"sonarqube_groups":          dataSourceSonarqubeGroups(),
			"sonarqube_project":         dataSourceSonarqubeProject(),
			"sonarqube_portfolio":       dataSourceSonarqubePortfolio(),
			"sonarqube_qualityprofile":  dataSourceSonarqubeQualityProfile(),
			"sonarqube_qualityprofiles": dataSourceSonarqubeQualityProfiles(),
			"sonarqube_qualitygate":     dataSourceSonarqubeQualityGate(),
			"sonarqube_rule":            dataSourceSonarqubeRule(),
			"sonarqube_languages":       dataSourceSonarqubeLanguages(),
>>>>>>> eaf98bbe
		},
		ConfigureFunc: configureProvider,
	}
	return sonarqubeProvider
}

// ProviderConfiguration contains the sonarqube providers configuration
type ProviderConfiguration struct {
	httpClient              *retryablehttp.Client
	sonarQubeURL            url.URL
	sonarQubeVersion        *version.Version
	sonarQubeEdition        string
	sonarQubeAnonymizeUsers bool
}

func configureProvider(d *schema.ResourceData) (interface{}, error) {
	transport := cleanhttp.DefaultPooledTransport()
	if proxy, ok := d.GetOk("http_proxy"); ok {
		proxyUrl, err := url.Parse(proxy.(string))
		if err != nil {
			return nil, fmt.Errorf("failed to parse http_proxy: %+v", err)
		}
		transport.Proxy = http.ProxyURL(proxyUrl)
	}
	transport.TLSClientConfig = &tls.Config{
		InsecureSkipVerify: d.Get("tls_insecure_skip_verify").(bool), // #nosec G402
	}

	client := retryablehttp.NewClient()
	client.HTTPClient.Transport = transport

	host, err := url.Parse(d.Get("host").(string))
	if err != nil {
		return nil, fmt.Errorf("failed to parse sonarqube host: %+v", err)
	}

	sonarQubeURL := url.URL{
		Scheme:     host.Scheme,
		Host:       host.Host,
		Path:       host.Path,
		ForceQuery: true,
	}

	if token, ok := d.GetOk("token"); ok {
		sonarQubeURL.User = url.UserPassword(token.(string), "")
	} else {
		sonarQubeURL.User = url.UserPassword(d.Get("user").(string), d.Get("pass").(string))
	}

	// If either of installed_version or installed_edition is not set, we need to fetch them from the API
	installedVersion := d.Get("installed_version").(string)
	installedEdition := d.Get("installed_edition").(string)
	if installedVersion == "" || installedEdition == "" {
		installedVersionAPI, installedEditionAPI, err := sonarqubeSystemInfo(client, sonarQubeURL)
		if err != nil {
			return nil, err
		}

		if installedVersion == "" {
			installedVersion = installedVersionAPI
		}
		if installedEdition == "" {
			installedEdition = installedEditionAPI
		}
	}

	parsedInstalledVersion, err := version.NewVersion(installedVersion)
	if err != nil {
		return nil, fmt.Errorf("failed to convert sonarqube version to a version: %+v", err)
	}

	minimumVersion, _ := version.NewVersion("9.9")
	if parsedInstalledVersion.LessThan(minimumVersion) {
		return nil, fmt.Errorf("unsupported version of sonarqube. Minimum supported version is %+v. Running version is %+v", minimumVersion, installedVersion)
	}

	// Anonymizing users is supported since version 9.7. For older releases we reset it to false:
	minimumVersionForAnonymize, _ := version.NewVersion("9.7")
	anonymizeUsers := d.Get("anonymize_user_on_delete").(bool) && parsedInstalledVersion.GreaterThanOrEqual(minimumVersionForAnonymize)

	return &ProviderConfiguration{
		httpClient:              client,
		sonarQubeURL:            sonarQubeURL,
		sonarQubeVersion:        parsedInstalledVersion,
		sonarQubeEdition:        installedEdition,
		sonarQubeAnonymizeUsers: anonymizeUsers,
	}, nil
}

func sonarqubeSystemInfo(client *retryablehttp.Client, sonarqube url.URL) (string, string, error) {
	// Make request to sonarqube version endpoint
	sonarqube.Path = strings.TrimSuffix(sonarqube.Path, "/") + "/api/system/info"
	resp, err := httpRequestHelper(
		client,
		"GET",
		sonarqube.String(),
		http.StatusOK,
		"sonarqubeHealth",
	)
	if err != nil {
		return "", "", fmt.Errorf("cannot get sonarqube version/edition. Please configure installed_version and installed_edition: %+v", err)
	}
	defer func() {
		if err := resp.Body.Close(); err != nil {
			tflog.Error(context.TODO(), fmt.Sprintf("error while closing system info: %s", err))
		}
	}()

	// Read in the response
	responseData, err := ioutil.ReadAll(resp.Body)
	if err != nil {
		return "", "", fmt.Errorf("failed to parse response body on GET sonarqube system/info api: %+v", err)
	}

	sonarqubeVersion := gjson.GetBytes(responseData, "System.Version").String()
	sonarqubeEdition := gjson.GetBytes(responseData, "System.Edition").String()
	return sonarqubeVersion, sonarqubeEdition, nil
}<|MERGE_RESOLUTION|>--- conflicted
+++ resolved
@@ -108,16 +108,6 @@
 			"sonarqube_new_code_periods":                     resourceSonarqubeNewCodePeriodsBinding(),
 		},
 		DataSourcesMap: map[string]*schema.Resource{
-<<<<<<< HEAD
-			"sonarqube_user":           dataSourceSonarqubeUser(),
-			"sonarqube_group":          dataSourceSonarqubeGroup(),
-			"sonarqube_project":        dataSourceSonarqubeProject(),
-			"sonarqube_portfolio":      dataSourceSonarqubePortfolio(),
-			"sonarqube_qualityprofile": dataSourceSonarqubeQualityProfile(),
-			"sonarqube_qualitygate":    dataSourceSonarqubeQualityGate(),
-			"sonarqube_qualitygates":   dataSourceSonarqubeQualityGates(),
-			"sonarqube_rule":           dataSourceSonarqubeRule(),
-=======
 			"sonarqube_user":            dataSourceSonarqubeUser(),
 			"sonarqube_users":          dataSourceSonarqubeUsers(),
 			"sonarqube_group":           dataSourceSonarqubeGroup(),
@@ -127,9 +117,9 @@
 			"sonarqube_qualityprofile":  dataSourceSonarqubeQualityProfile(),
 			"sonarqube_qualityprofiles": dataSourceSonarqubeQualityProfiles(),
 			"sonarqube_qualitygate":     dataSourceSonarqubeQualityGate(),
+			"sonarqube_qualitygates":   dataSourceSonarqubeQualityGates(),
 			"sonarqube_rule":            dataSourceSonarqubeRule(),
 			"sonarqube_languages":       dataSourceSonarqubeLanguages(),
->>>>>>> eaf98bbe
 		},
 		ConfigureFunc: configureProvider,
 	}
