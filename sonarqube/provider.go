--- conflicted
+++ resolved
@@ -43,11 +43,8 @@
 		},
 		// Add the resources supported by this provider to this map.
 		ResourcesMap: map[string]*schema.Resource{
-<<<<<<< HEAD
+			"sonarqube_group":                           resourceSonarqubeGroup(),
 			"sonarqube_permissions":                     resourceSonarqubePermissions(),
-=======
-			"sonarqube_group":                           resourceSonarqubeGroup(),
->>>>>>> 8eae6b21
 			"sonarqube_plugin":                          resourceSonarqubePlugin(),
 			"sonarqube_project":                         resourceSonarqubeProject(),
 			"sonarqube_qualitygate":                     resourceSonarqubeQualityGate(),
